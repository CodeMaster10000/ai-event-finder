version: '3.9'

services:
  db:
    image: pgvector/pgvector:pg16
    environment:
      POSTGRES_USER: ${DB_USER}
      POSTGRES_PASSWORD: ${DB_PASSWORD}
      POSTGRES_DB: ${DB_NAME}
    volumes:
      - postgres_data:/var/lib/postgresql/data
    ports:
      - "${HOST_DB_PORT}:${DB_PORT}"
    healthcheck:
      test: ["CMD-SHELL", "pg_isready -U ${DB_USER} -d ${DB_NAME}"]
      interval: 10s
      timeout: 5s
      retries: 5

  web:
    build: .
    command: python run.py
    ports:
      - "${HOST_APP_PORT}:${APP_PORT}"
    depends_on:
      - db
    environment:
      FLASK_ENV: ${FLASK_ENV}
      DB_USER: ${DB_USER}
      DB_PASSWORD: ${DB_PASSWORD}
      DB_HOST: db
      DB_PORT: ${DB_PORT}
      DB_NAME: ${DB_NAME}
    volumes:
      - .:/app

  ollama-embedder:
    build:
      context: .
<<<<<<< HEAD
      dockerfile: Dockerfile.ollama-embedder
=======
      dockerfile: Dockerfile.ollama
    environment:
      - EMBEDDING_MODEL_NAME=${OLLAMA_EMBEDDING_MODEL}
      - LLM_MODEL_NAME=${OLLAMA_LLM_MODEL}
>>>>>>> f16d700a
    ports:
      - "${HOST_OLLAMA_PORT}:${OLLAMA_PORT}"
    volumes:
      - ollama-models:/root/.ollama
    restart: unless-stopped
    environment:
      OLLAMA_MODEL: ${OLLAMA_MODEL}

  ollama-llm:
      build:
        context: .
        dockerfile: Dockerfile.ollama-llm
      ports:
        - "11435:11434"
      volumes:
        - ollama-models:/root/.ollama
      restart: unless-stopped
      environment:
        OLLAMA_LLM: ${OLLAMA_LLM}

volumes:
  postgres_data:
  ollama-models:<|MERGE_RESOLUTION|>--- conflicted
+++ resolved
@@ -34,36 +34,20 @@
     volumes:
       - .:/app
 
-  ollama-embedder:
+  ollama:
     build:
       context: .
-<<<<<<< HEAD
-      dockerfile: Dockerfile.ollama-embedder
-=======
       dockerfile: Dockerfile.ollama
     environment:
       - EMBEDDING_MODEL_NAME=${OLLAMA_EMBEDDING_MODEL}
       - LLM_MODEL_NAME=${OLLAMA_LLM_MODEL}
->>>>>>> f16d700a
     ports:
       - "${HOST_OLLAMA_PORT}:${OLLAMA_PORT}"
     volumes:
       - ollama-models:/root/.ollama
     restart: unless-stopped
-    environment:
-      OLLAMA_MODEL: ${OLLAMA_MODEL}
 
-  ollama-llm:
-      build:
-        context: .
-        dockerfile: Dockerfile.ollama-llm
-      ports:
-        - "11435:11434"
-      volumes:
-        - ollama-models:/root/.ollama
-      restart: unless-stopped
-      environment:
-        OLLAMA_LLM: ${OLLAMA_LLM}
+
 
 volumes:
   postgres_data:
