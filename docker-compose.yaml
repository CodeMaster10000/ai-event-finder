--- conflicted
+++ resolved
@@ -21,13 +21,9 @@
 
   web:
     build: .
-<<<<<<< HEAD
     command: uvicorn asgi:app --host 0.0.0.0 --port ${APP_PORT} --reload
-=======
-    command: python run.py
     env_file:
       - .env
->>>>>>> dc3739c9
     ports:
       - "${HOST_APP_PORT}:${APP_PORT}"
     extra_hosts: ["host.docker.internal:host-gateway"]
@@ -43,22 +39,6 @@
     volumes:
       - .:/app
 
-<<<<<<< HEAD
-
-  ollama:
-    build:
-      context: .
-      dockerfile: Dockerfile.ollama
-    environment:
-      - EMBEDDING_MODEL_NAME=${OLLAMA_EMBEDDING_MODEL}
-      - LLM_MODEL_NAME=${OLLAMA_LLM_MODEL}
-    ports:
-      - "${HOST_OLLAMA_PORT}:${OLLAMA_PORT}"
-    volumes:
-      - ollama-models:/root/.ollama
-    restart: unless-stopped
-=======
->>>>>>> dc3739c9
 
   locust:
     image: locustio/locust
