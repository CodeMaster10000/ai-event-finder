import logging
import traceback

from flask import jsonify, request
from werkzeug.exceptions import HTTPException

from app.error_handler.exceptions import EmbeddingServiceException


def register_error_handlers(app):
    """
    Error handlers compatible with Flask-RESTX
    """
    
    logger = logging.getLogger(__name__)

    # Custom exception handlers (your existing ones)
    from app.error_handler.exceptions import (
        UserNotFoundException,
        DuplicateEmailException,
        UserSaveException,
        UserDeleteException,
        EventNotFoundException,
        EventAlreadyExistsException,
        EventSaveException,
        EventDeleteException,
        UserNotInEventException,
        UserAlreadyInEventException,
        ConcurrencyException
    )

    @app.errorhandler(UserNotFoundException)
    def handle_user_not_found(exception):
        return jsonify({"error": {"code": "USER_NOT_FOUND", "message": str(exception)}}), 404

    @app.errorhandler(DuplicateEmailException)
    def handle_duplicate_email(exception):
        return jsonify({"error": {"code": "DUPLICATE_EMAIL", "message": str(exception)}}), 409

    @app.errorhandler(UserSaveException)
    def handle_user_save(exception):
        return jsonify({"error": {"code": "USER_SAVE_ERROR", "message": str(exception)}}), 500

    @app.errorhandler(UserDeleteException)
    def handle_user_delete(exception):
        return jsonify({"error": {"code": "USER_DELETE_ERROR", "message": str(exception)}}), 500

    @app.errorhandler(EventNotFoundException)
    def handle_event_not_found(exception):
        return jsonify({"error": {"code": "EVENT_NOT_FOUND", "message": str(exception)}}), 404

    @app.errorhandler(EventAlreadyExistsException)
    def handle_event_already_exists(exception):
        return jsonify({"error": {"code": "EVENT_ALREADY_EXISTS", "message": str(exception)}}), 409

    @app.errorhandler(EventSaveException)
    def handle_event_save(exception):
        return jsonify({"error": {"code": "EVENT_SAVE_ERROR", "message": str(exception)}}), 500

    @app.errorhandler(EventDeleteException)
    def handle_event_delete(exception):
        return jsonify({"error": {"code": "EVENT_DELETE_ERROR", "message": str(exception)}}), 500

    @app.errorhandler(UserNotInEventException)
    def handle_user_not_in_event(exception):
        return jsonify({"error": {"code": "USER_NOT_IN_EVENT", "message": str(exception)}}), 404

    @app.errorhandler(UserAlreadyInEventException)
    def handle_user_already_in_event(exception):
        return jsonify({"error": {"code": "USER_ALREADY_IN_EVENT", "message": str(exception)}}), 409

<<<<<<< HEAD
    @app.errorhandler(ConcurrencyException)
    def handle_concurrency_exception(exception):
        return jsonify({"error": {"code": "CONCURRENT_UPDATE", "message": str(exception)}}), 409
=======
    @app.errorhandler(EmbeddingServiceException)
    def handle_embedding_service_error(exception: EmbeddingServiceException):
        # log provider/root cause if present (shows full stack in server logs)
        if getattr(exception, "original_exception", None):
            logger.exception("Embedding service error", exc_info=exception.original_exception)

        return jsonify({
            "error": {
                "code": "EMBEDDING_SERVICE_ERROR",
                "message": str(exception),
            }
        }), getattr(exception, "status_code", 500)

>>>>>>> e3b5dc8e

    # -------------------------
    # GLOBAL FALLBACK - DETAILED DEBUGGING
    # -------------------------

    @app.errorhandler(Exception)
    def handle_all_exceptions(e):
        logger.error("="*60)
        logger.error(f"UNHANDLED EXCEPTION: {type(e).__name__}")
        logger.error(f"Message: {str(e)}")
        logger.error(f"Module: {type(e).__module__}")
        logger.error(f"Request: {request.method} {request.url}")
        logger.error(f"Headers: {dict(request.headers)}")
        
        # Print the full traceback
        logger.error("Full traceback:")
        for line in traceback.format_exc().split('\n'):
            if line.strip():
                logger.error(line)
        logger.error("="*60)
        
        # Handle HTTPExceptions
        if isinstance(e, HTTPException):
            return jsonify({
                "error": {
                    "code": e.name.upper().replace(" ", "_"),
                    "message": e.description,
                }
            }), e.code

        # Generic 500 error
        return jsonify({
            "error": {
                "code": "INTERNAL_SERVER_ERROR",
                "message": f"Unexpected error: {type(e).__name__}"
            }
        }), 500
<|MERGE_RESOLUTION|>--- conflicted
+++ resolved
@@ -4,7 +4,6 @@
 from flask import jsonify, request
 from werkzeug.exceptions import HTTPException
 
-from app.error_handler.exceptions import EmbeddingServiceException
 
 
 def register_error_handlers(app):
@@ -26,7 +25,8 @@
         EventDeleteException,
         UserNotInEventException,
         UserAlreadyInEventException,
-        ConcurrencyException
+        ConcurrencyException,
+        EmbeddingServiceException
     )
 
     @app.errorhandler(UserNotFoundException)
@@ -69,11 +69,10 @@
     def handle_user_already_in_event(exception):
         return jsonify({"error": {"code": "USER_ALREADY_IN_EVENT", "message": str(exception)}}), 409
 
-<<<<<<< HEAD
     @app.errorhandler(ConcurrencyException)
     def handle_concurrency_exception(exception):
         return jsonify({"error": {"code": "CONCURRENT_UPDATE", "message": str(exception)}}), 409
-=======
+
     @app.errorhandler(EmbeddingServiceException)
     def handle_embedding_service_error(exception: EmbeddingServiceException):
         # log provider/root cause if present (shows full stack in server logs)
@@ -87,7 +86,6 @@
             }
         }), getattr(exception, "status_code", 500)
 
->>>>>>> e3b5dc8e
 
     # -------------------------
     # GLOBAL FALLBACK - DETAILED DEBUGGING
