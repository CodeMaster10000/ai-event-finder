"""
Global error handler registrations for the Flask application.
Each handler catches a specific exception type, logs if necessary,
and returns a JSON error response with an appropriate HTTP status.
"""

from flask import jsonify
from app.error_handler.exceptions import (
    UserNotFoundException,
    DuplicateEmailException,
    UserSaveException,
    UserDeleteException,
)


def register_error_handlers(app):
    """
    Attach custom exception handlers to the given Flask app.

    Args:
        app (Flask): The Flask application instance.
    """

    @app.errorhandler(UserNotFoundException)
    def handle_user_not_found(exception):
        """
        404: User lookup by ID, name, or email failed.
        """
<<<<<<< HEAD
=======
        # log the fact that someone tried to look up a non‑existent user
        app.logger.error("UserNotFoundException: %s", exception)

>>>>>>> 78ad9cc1
        response = {
            "error": {
                "code": "USER_NOT_FOUND",
                "message": str(exception),
            }
        }
        return jsonify(response), 404

    @app.errorhandler(DuplicateEmailException)
    def handle_duplicate_email(exception):
        """
        409: Attempt to create or update a user with an existing email.
        """
<<<<<<< HEAD
=======
        # log that a duplicate email was detected
        app.logger.error("DuplicateEmailException: %s", exception)

>>>>>>> 78ad9cc1
        response = {
            "error": {
                "code": "DUPLICATE_EMAIL",
                "message": str(exception),
            }
        }
        return jsonify(response), 409

    @app.errorhandler(UserSaveException)
    def handle_user_save(exception):
        """
        500: Saving (creating/updating) a user failed due to an internal error.
        Logs the original exception if available.
        """
        if getattr(exception, "original_exception", None):
            app.logger.exception(
                "UserSaveException occurred", exc_info=exception.original_exception
            )
        else:
            app.logger.error("UserSaveException occurred without inner exception")

        response = {
            "error": {
                "code": "USER_SAVE_ERROR",
                "message": str(exception),
            }
        }
        return jsonify(response), 500

    @app.errorhandler(UserDeleteException)
    def handle_user_delete(exception):
        """
        500: Deleting a user failed due to an internal error.
        Logs the original exception if available.
        """
        if getattr(exception, "original_exception", None):
            app.logger.exception(
                "UserDeleteException occurred", exc_info=exception.original_exception
            )
        else:
            app.logger.error("UserDeleteException occurred without inner exception")

        response = {
            "error": {
                "code": "USER_DELETE_ERROR",
                "message": str(exception),
            }
        }
        return jsonify(response), 500<|MERGE_RESOLUTION|>--- conflicted
+++ resolved
@@ -26,12 +26,9 @@
         """
         404: User lookup by ID, name, or email failed.
         """
-<<<<<<< HEAD
-=======
         # log the fact that someone tried to look up a non‑existent user
         app.logger.error("UserNotFoundException: %s", exception)
 
->>>>>>> 78ad9cc1
         response = {
             "error": {
                 "code": "USER_NOT_FOUND",
@@ -45,12 +42,9 @@
         """
         409: Attempt to create or update a user with an existing email.
         """
-<<<<<<< HEAD
-=======
         # log that a duplicate email was detected
         app.logger.error("DuplicateEmailException: %s", exception)
 
->>>>>>> 78ad9cc1
         response = {
             "error": {
                 "code": "DUPLICATE_EMAIL",
