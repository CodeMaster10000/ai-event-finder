--- conflicted
+++ resolved
@@ -1,3 +1,6 @@
+from werkzeug.exceptions import HTTPException
+
+
 class UserNotFoundException(Exception):
     """
     This exception will be raised when no user exists for the given identifier.
@@ -114,12 +117,15 @@
         super().__init__("Unable to save event due to an internal error.")
         self.original_exception = original_exception
 
-<<<<<<< HEAD
-=======
+class InvalidUserData(HTTPException):
+    def __init__(self):
 
->>>>>>> f16d700a
+        # Pass your errors into the .description so that Flask’s error handler
+        # will include them in the response.
+        super().__init__("Invalid input data")
 
 
 
 
 
+
