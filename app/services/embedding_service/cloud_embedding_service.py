from openai import OpenAI
from .embedding_service import EmbeddingService
from app.configuration.config import Config
from app.error_handler.exceptions import EmbeddingServiceException


class CloudEmbeddingService(EmbeddingService):
<<<<<<< HEAD
    def __init__(self, app=None):
        """
        Placeholder Cloud Embedding Service.

        Args:
            app (Flask, optional): Flask app instance for config access.
        """
        # Example: Initialize API keys, endpoints, headers from config/env
        # self.api_key = app.config.get("CLOUD_API_KEY") if app else os.getenv("CLOUD_API_KEY")
        pass

    def create_embedding(self, text: str) -> list[float]:
        """
        Placeholder method for creating embeddings in the cloud.

        Args:
            text (str): Text prompt to embed.

        Returns:
            list[float]: Embedding vector (empty for now).
        """
        # TODO: Implement cloud embedding logic (e.g., OpenAI, Azure, Cohere, etc.)
        raise NotImplementedError("Cloud embedding service is not implemented yet.")
=======
    """
    OpenAI cloud embedding using text-embedding-3-* with a unified dimension.
    Accepts plain text and returns a list[float], same shape as LocalEmbeddingService.
    """

    def __init__(self, client: OpenAI):
        self.client = client

    def create_embedding(self, text: str) -> list[float]:
        if not isinstance(text, str) or not text.strip():
            raise EmbeddingServiceException("Input text must be a non-empty string.")

        try:
            resp = self.client.embeddings.create(
                model=Config.OPENAI_EMBEDDING_MODEL,
                input=text,
                dimensions=Config.UNIFIED_VECTOR_DIM,
            )
        except Exception as e:
            raise EmbeddingServiceException("OpenAI embedding request failed.", original_exception=e)

        try:
            emb = resp.data[0].embedding
        except Exception as e:
            raise EmbeddingServiceException("OpenAI returned an unexpected embedding payload.", original_exception=e)

        # (optional but safe) enforce expected size
        if len(emb) != Config.UNIFIED_VECTOR_DIM:
            raise EmbeddingServiceException(
                f"Expected {Config.UNIFIED_VECTOR_DIM}-dim embedding, got {len(emb)}"
            )

        return list(emb)
>>>>>>> 727e95ef
<|MERGE_RESOLUTION|>--- conflicted
+++ resolved
@@ -5,31 +5,6 @@
 
 
 class CloudEmbeddingService(EmbeddingService):
-<<<<<<< HEAD
-    def __init__(self, app=None):
-        """
-        Placeholder Cloud Embedding Service.
-
-        Args:
-            app (Flask, optional): Flask app instance for config access.
-        """
-        # Example: Initialize API keys, endpoints, headers from config/env
-        # self.api_key = app.config.get("CLOUD_API_KEY") if app else os.getenv("CLOUD_API_KEY")
-        pass
-
-    def create_embedding(self, text: str) -> list[float]:
-        """
-        Placeholder method for creating embeddings in the cloud.
-
-        Args:
-            text (str): Text prompt to embed.
-
-        Returns:
-            list[float]: Embedding vector (empty for now).
-        """
-        # TODO: Implement cloud embedding logic (e.g., OpenAI, Azure, Cohere, etc.)
-        raise NotImplementedError("Cloud embedding service is not implemented yet.")
-=======
     """
     OpenAI cloud embedding using text-embedding-3-* with a unified dimension.
     Accepts plain text and returns a list[float], same shape as LocalEmbeddingService.
@@ -62,5 +37,4 @@
                 f"Expected {Config.UNIFIED_VECTOR_DIM}-dim embedding, got {len(emb)}"
             )
 
-        return list(emb)
->>>>>>> 727e95ef
+        return list(emb)