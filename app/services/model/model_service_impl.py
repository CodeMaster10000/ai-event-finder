from __future__ import annotations

from typing import List, Dict, Any, cast, Optional

from openai import AsyncOpenAI
from openai.types.chat import (
    ChatCompletionMessageParam,
    ChatCompletionSystemMessageParam,
    ChatCompletionUserMessageParam,
)
<<<<<<< HEAD
from poetry.console.commands import self
from app.extensions import db
=======

from app.configuration.config import Config
>>>>>>> facde249
from app.repositories.event_repository import EventRepository
from app.services.embedding_service.embedding_service import EmbeddingService
from app.services.model.model_service import ModelService
from app.util.format_event_util import format_event
from app.util.logging_util import log_calls
from app.util.model_util import COUNT_EXTRACT_SYS_PROMPT


@log_calls("app.services")
class ModelServiceImpl(ModelService):
    """
    ModelService implementation that:
      - uses your existing EmbeddingService + EventRepository for RAG
      - calls an OpenAI-hosted chat LLM for generation

    Public API preserved:
      - __init__(event_repository, embedding_service, client, sys_prompt=None)
      - query_prompt(user_prompt) -> str
      - build_messages(sys_prompt, context, user_prompt) -> List[ChatCompletionMessageParam]
      - get_rag_data_and_create_context(user_prompt) -> str
    """

    def __init__(
        self,
        event_repository: EventRepository,
        embedding_service: EmbeddingService,
        client: AsyncOpenAI,  # DI-provided async OpenAI client
        model: str | None = None,
        sys_prompt: Optional[str] = None,
    ):
        # Calls the ModelService constructor (keeps existing behavior)

        super().__init__(event_repository, embedding_service, sys_prompt=sys_prompt)
        self.client = client
        self.model = model or (Config.DMR_LLM_MODEL if Config.PROVIDER == "local"
        else Config.OPENAI_MODEL)

    # ---------------------------
    # Public API
    # ---------------------------
    async def query_prompt(self, user_prompt: str) -> str:
        """
        1) Embed the user prompt via embedding_service
        2) Fetch top-K similar events and format them
        3) Build chat messages
        4) Call OpenAI Chat Completion API
        5) Return the assistant response
        """
        # 1) embed the user prompt (await if using async embedding service)
        embed_vector = await self.embedding_service.create_embedding(user_prompt)
        print("I got the embedding vector.")
        # 2) retrieve most fit events
<<<<<<< HEAD
        events = self.event_repository.search_by_embedding(query_vector=embed_vector, k=Config.DEFAULT_K_EVENTS, session=db.session)
=======
>>>>>>> facde249

        event_count_k = await self.extract_requested_event_count(user_prompt)

        events = self.event_repository.search_by_embedding(embed_vector, event_count_k, 10)
        print("I got the events")
        # 3) format events
        rag_context = "\n".join([format_event(e) for e in events])
        print("I have the RAG context")
        # 4) assemble messages
        messages: List[ChatCompletionMessageParam] = self.build_messages(
            self.sys_prompt, rag_context, user_prompt
        )
        print("I built the messages.")
        # 5) call OpenAI Chat Completions API
        cfg_opts: Dict[str, Any] = dict(getattr(Config, "OPENAI_GEN_OPTS", {}) or {})
        cfg_opts.pop("stream", None)  # remove streaming if present

        resp = await self.client.chat.completions.create(
            model=self.model,
            messages=messages,
            **cfg_opts,
        )
        print("I got the answer from OpenAI")
        # defensive extraction
        msg = (resp.choices[0].message.content if resp.choices and resp.choices[0].message else None) or ""
        return msg.strip()

    def build_messages(
        self,
        sys_prompt: Optional[str],
        context: str,
        user_prompt: str,
    ) -> List[ChatCompletionMessageParam]:
        """
        Assemble a chat-ready list of messages:
        - system: base instruction + the RAG context
        - user:   the original user prompt
        """
        sys_text = (sys_prompt or "").strip()
        ctx_text = (context or "no events retrieved").strip()

        system_msg: ChatCompletionSystemMessageParam = {
            "role": "system",
            "content": f"{sys_text}\n\n{ctx_text}".strip(),
        }
        user_msg: ChatCompletionUserMessageParam = {
            "role": "user",
            "content": user_prompt,
        }

        # Cast ensures strict checkers accept the union type list
        return cast(List[ChatCompletionMessageParam], [system_msg, user_msg])

    async def extract_requested_event_count(self, user_prompt: str) -> int:
        """
        Async version: Calls the OpenAI Chat Completions API safely, avoiding duplicate kwargs like 'stream'.
        Returns an integer depicting the requested event count.
        """

        # Start from config opts; ensure it's a dict
        cfg_opts: Dict[str, Any] = dict(getattr(Config, "OPENAI_EXTRACT_K_OPTS", {}) or {})
        cfg_opts.pop("stream", None)  # remove streaming if present


        system_msg: ChatCompletionSystemMessageParam = {
            "role": "system",
            "content": f"{COUNT_EXTRACT_SYS_PROMPT}\n\n".strip(),
        }
        user_msg: ChatCompletionUserMessageParam = {
            "role": "user",
            "content": user_prompt,
        }
        messages = [system_msg, user_msg]

        resp = await self.client.chat.completions.create(
            model=self.model,
            messages=messages,
            **cfg_opts,
        )

        # defensive extraction
        content = (resp.choices[0].message.content
                   if resp.choices and resp.choices[0].message else "0")

        return int(content.strip())<|MERGE_RESOLUTION|>--- conflicted
+++ resolved
@@ -8,16 +8,12 @@
     ChatCompletionSystemMessageParam,
     ChatCompletionUserMessageParam,
 )
-<<<<<<< HEAD
-from poetry.console.commands import self
-from app.extensions import db
-=======
 
 from app.configuration.config import Config
->>>>>>> facde249
 from app.repositories.event_repository import EventRepository
 from app.services.embedding_service.embedding_service import EmbeddingService
 from app.services.model.model_service import ModelService
+from app.configuration.config import Config
 from app.util.format_event_util import format_event
 from app.util.logging_util import log_calls
 from app.util.model_util import COUNT_EXTRACT_SYS_PROMPT
@@ -67,10 +63,6 @@
         embed_vector = await self.embedding_service.create_embedding(user_prompt)
         print("I got the embedding vector.")
         # 2) retrieve most fit events
-<<<<<<< HEAD
-        events = self.event_repository.search_by_embedding(query_vector=embed_vector, k=Config.DEFAULT_K_EVENTS, session=db.session)
-=======
->>>>>>> facde249
 
         event_count_k = await self.extract_requested_event_count(user_prompt)
 
