--- conflicted
+++ resolved
@@ -9,13 +9,7 @@
     ChatCompletionUserMessageParam,
 )
 
-<<<<<<< HEAD
-from app.configuration.config import Config
-from poetry.console.commands import self
-from app.extensions import db
-=======
 from app.repositories.chat_history_repository import ChatHistoryRepository, Message
->>>>>>> 3dc7f97f
 from app.repositories.event_repository import EventRepository
 from app.services.embedding_service.embedding_service import EmbeddingService
 from app.services.model.model_service import ModelService
@@ -59,15 +53,6 @@
         """
         # 1) embed the user prompt (await if using async embedding service)
         embed_vector = await self.embedding_service.create_embedding(user_prompt)
-<<<<<<< HEAD
-        print("I got the embedding vector.")
-        # 2) retrieve most fit events
-        events = self.event_repository.search_by_embedding(query_vector=embed_vector, k=Config.DEFAULT_K_EVENTS, session=db.session)
-        # 2) retrieve the most relevant events
-
-        event_count_k = await self.extract_requested_event_count(user_prompt)
-=======
->>>>>>> 3dc7f97f
 
         # 2) retrieve most fit events
         k = await self.extract_requested_event_count(user_prompt)
