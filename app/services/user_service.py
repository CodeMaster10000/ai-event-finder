from abc import ABC, abstractmethod
from typing import List, Optional
from app.models.user import User


class AbstractUserService(ABC):
    @abstractmethod
    def get_by_id(self, user_id: int) -> Optional[User]:
<<<<<<< HEAD
=======
        """Retrieve a user by their unique ID."""
>>>>>>> 13a653a4
        pass

    @abstractmethod
    def get_by_email(self, email: str) -> Optional[User]:
<<<<<<< HEAD
=======
        """Retrieve a user by their email address."""
>>>>>>> 13a653a4
        pass

    @abstractmethod
    def get_by_name(self, name: str) -> Optional[User]:
<<<<<<< HEAD
=======
        """Retrieve a user by their name."""
>>>>>>> 13a653a4
        pass

    @abstractmethod
    def get_all(self) -> List[User]:
<<<<<<< HEAD
=======
        """Retrieve a list of all users."""
>>>>>>> 13a653a4
        pass

    @abstractmethod
    def save(self, user: User) -> User:
<<<<<<< HEAD
=======
        """Create a new user or update an existing user."""
        pass

    @abstractmethod
    def update(self, user: User) -> User:
        """Update an existing user's data."""
>>>>>>> 13a653a4
        pass

    @abstractmethod
    def delete_by_id(self, user_id: int) -> None:
<<<<<<< HEAD
=======
        """Delete a user by their ID. Raise an error if not found."""
>>>>>>> 13a653a4
        pass

    @abstractmethod
    def exists_by_id(self, user_id: int) -> bool:
<<<<<<< HEAD
=======
        """Check whether a user exists by their ID."""
>>>>>>> 13a653a4
        pass

    @abstractmethod
    def exists_by_name(self, name: str) -> bool:
<<<<<<< HEAD
=======
        """Check whether a user exists by their name."""
>>>>>>> 13a653a4
        pass<|MERGE_RESOLUTION|>--- conflicted
+++ resolved
@@ -6,69 +6,53 @@
 class AbstractUserService(ABC):
     @abstractmethod
     def get_by_id(self, user_id: int) -> Optional[User]:
-<<<<<<< HEAD
-=======
         """Retrieve a user by their unique ID."""
->>>>>>> 13a653a4
         pass
 
     @abstractmethod
     def get_by_email(self, email: str) -> Optional[User]:
-<<<<<<< HEAD
-=======
         """Retrieve a user by their email address."""
->>>>>>> 13a653a4
         pass
 
     @abstractmethod
     def get_by_name(self, name: str) -> Optional[User]:
-<<<<<<< HEAD
-=======
         """Retrieve a user by their name."""
->>>>>>> 13a653a4
         pass
 
     @abstractmethod
     def get_all(self) -> List[User]:
-<<<<<<< HEAD
-=======
         """Retrieve a list of all users."""
->>>>>>> 13a653a4
         pass
 
     @abstractmethod
     def save(self, user: User) -> User:
-<<<<<<< HEAD
-=======
         """Create a new user or update an existing user."""
         pass
 
     @abstractmethod
     def update(self, user: User) -> User:
         """Update an existing user's data."""
->>>>>>> 13a653a4
         pass
 
     @abstractmethod
     def delete_by_id(self, user_id: int) -> None:
-<<<<<<< HEAD
-=======
         """Delete a user by their ID. Raise an error if not found."""
->>>>>>> 13a653a4
         pass
 
     @abstractmethod
     def exists_by_id(self, user_id: int) -> bool:
-<<<<<<< HEAD
-=======
         """Check whether a user exists by their ID."""
->>>>>>> 13a653a4
         pass
 
     @abstractmethod
     def exists_by_name(self, name: str) -> bool:
-<<<<<<< HEAD
-=======
         """Check whether a user exists by their name."""
->>>>>>> 13a653a4
+        pass
+
+    @abstractmethod
+    def exists_by_id(self, user_id: int) -> bool:
+        pass
+
+    @abstractmethod
+    def exists_by_name(self, name: str) -> bool:
         pass