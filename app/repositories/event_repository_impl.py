--- conflicted
+++ resolved
@@ -31,10 +31,11 @@
     def get_by_category(self, category: str, session:Session) -> list[type[Event]]:
         return session.query(Event).filter_by(category=category).all()
 
-<<<<<<< HEAD
     def delete_by_id(self, event_id: int, session:Session) -> None:
         event = session.get(Event, event_id)
-=======
+        if event:
+            session.delete(event)
+
     def search_by_embedding(self, query_vector: Sequence[float], k: int = 10,
                             probes: Optional[int] = 10, session: Session = db.session) -> list[Event]:
         vec = [float(x) for x in query_vector]
@@ -61,9 +62,8 @@
 
     def delete_by_id(self, event_id: int) -> None:
         event = self.session.get(Event, event_id)
->>>>>>> e3b5dc8e
-        if event:
-            session.delete(event)
+
+
 
     def delete_by_title(self, title: str, session:Session) -> None:
         event = session.query(Event).filter_by(title=title).first()
