--- conflicted
+++ resolved
@@ -5,7 +5,7 @@
 from app.services.model.model_service import ModelService
 from app.util.logging_util import log_calls
 from flask_jwt_extended import jwt_required, get_jwt_identity
-from flask_restx import Namespace, Resource, fields
+from flask_restx import Namespace, Resource
 from flask import request, abort
 
 app_ns = Namespace("app", description="Event participation-related operations")
@@ -18,7 +18,7 @@
     @app_ns.param("chat_id", "Optional chat thread id to separate multiple chats", _in="query", required=False)
     @inject
     @jwt_required()
-    def get(
+    async def get(
         self,
         model_service: ModelService = Provide[Container.model_service],
     ):
@@ -32,7 +32,7 @@
         chat_id = request.args.get("chat_id")  # optional, to have multiple conversations
         session_key = f"{user_id}:{chat_id}" if chat_id else user_id
 
-        answer = model_service.query_prompt(user_prompt, session_key=session_key)
+        answer = await model_service.query_prompt(user_prompt, session_key=session_key)
         return {"answer": answer, "session_key": session_key}, 200
 
 # Endpoint: POST and DELETE /app/<event_title>/participants/<user_email>
@@ -79,47 +79,4 @@
         """List all participants in an event"""
 
         participant_list = app_service.list_participants(event_title)
-        return users_schema.dump(participant_list), 200
-
-
-@app_ns.route("/prompt")
-@log_calls("app.routes")
-class PromptResource(Resource):
-    @app_ns.param(
-        "prompt",
-        "The user's chat prompt",
-        _in="query",
-        required=True
-    )
-    @inject
-    @jwt_required()
-    async def get(
-        self,
-        model_service: ModelService = Provide[Container.model_service],
-    ):
-        """Accept a user prompt via query-string and return the model’s response"""
-        user_prompt = request.args.get("prompt")
-        if not user_prompt:
-            abort(400, "'prompt' query parameter is required")
-<<<<<<< HEAD
-        return model_service.query_prompt(user_prompt), 200
-
-#     @router.post("/chat")
-# async def chat(req: Request, body: dict):
-#     # pick your key (example: session cookie)
-#     sid = req.session.get("sid")
-#     if not sid:
-#         sid = str(uuid.uuid4())
-#         req.session["sid"] = sid
-#
-#     prompt = body.get("prompt", "")
-#     context = body.get("context")  # plug in your RAG retrieval upstream if needed
-#
-#     answer = conversation.chat(key=sid, prompt=prompt, context=context)
-#     return JSONResponse({"answer": answer, "session_id": sid})
-=======
-
-        # Await the async query
-        response = await model_service.query_prompt(user_prompt)
-        return {"response": response}, 200
->>>>>>> 7e2fe5f9
+        return users_schema.dump(participant_list), 200