--- conflicted
+++ resolved
@@ -7,12 +7,7 @@
 
 # Loads PostgresSQL connection URI and other settings from environment variables, defined in a .env file.
 class Config:
-<<<<<<< HEAD
     OLLAMA_URL = os.getenv("OLLAMA_EMBEDDING_URL", "http://localhost:11434")
-=======
-    # LOCAL
-    OLLAMA_URL = os.getenv("OLLAMA_URL", "http://localhost:11434")
->>>>>>> dccfb68d
     OLLAMA_EMBEDDING_MODEL = os.getenv("OLLAMA_EMBEDDING_MODEL", "bge-large")
     OLLAMA_MODEL = os.getenv("OLLAMA_MODEL", "nomic-embed-text")
     OLLAMA_LLM = os.getenv("OLLAMA_LLM", "llama3.1")
