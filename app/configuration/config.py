import os
from dotenv import load_dotenv, find_dotenv

# Locates the path of the .env file and loads it
env_path = find_dotenv()
load_dotenv(dotenv_path=env_path)

# Loads PostgresSQL connection URI and other settings from environment variables, defined in a .env file.
class Config:
    PROVIDER = os.getenv("PROVIDER", "local").lower()

    DMR_CHAT_BASE_URL = os.getenv("DMR_CHAT_BASE_URL", "http://host.docker.internal:12434/engines/llama.cpp/v1")
    DMR_EMBED_BASE_URL = os.getenv("DMR_EMBED_BASE_URL", "http://host.docker.internal:12434/engines/tei/v1")
    DMR_EMBEDDING_MODEL = os.getenv("DMR_EMBEDDING_MODEL", "ai/mxbai-embed-large")
    DMR_LLM_MODEL = os.getenv("DMR_LLM_MODEL", "ai/llama3.1:8b-instruct")
    DMR_API_KEY = os.getenv("DMR_API_KEY", "dmr")

    RAG_TOP_K = int(os.getenv("RAG_TOP_K", "5"))
    DEFAULT_K_EVENTS = int(os.getenv("DEFAULT_K_EVENTS", "5"))
    MAX_K_EVENTS = int(os.getenv("MAX_K_EVENTS", "5"))

    DMR_TEMPERATURE = float(os.getenv("DMR_TEMPERATURE", 0.3))
    DMR_TOP_P = float(os.getenv("DMR_TOP_P", 0.9))
    DMR_TOP_K = int(os.getenv("DMR_TOP_K", 30))
    DMR_NUM_PREDICT = int(os.getenv("DMR_NUM_PREDICT", 256))
    DMR_SEED = int(os.getenv("DMR_SEED", 42))


    # CLOUD
    OPENAI_TEMPERATURE = float(os.getenv("OPENAI_TEMPERATURE"))
    OPENAI_P = float(os.getenv("OPENAI_P"))
    FREQUENCY_PENALTY = float(os.getenv("OPENAI_FREQUENCY_PENALTY"))
    PRESENCE_PENALTY = float(os.getenv("OPENAI_PRESENCE_PENALTY"))
    MAX_TOKENS = int(os.getenv("OPENAI_MAX_TOKENS"))

    OPENAI_EXTRACT_TEMPERATURE = float(os.getenv("OPENAI_EXTRACT_TEMPERATURE"))
    OPENAI_EXTRACT_P = float(os.getenv("OPENAI_EXTRACT_P"))
    OPENAI_EXTRACT_FREQUENCY_PENALTY = float(os.getenv("OPENAI_EXTRACT_FREQUENCY_PENALTY"))
    OPENAI_EXTRACT_PRESENCE_PENALTY = float(os.getenv("OPENAI_EXTRACT_PRESENCE_PENALTY"))
    OPENAI_EXTRACT_MAX_TOKENS = int(os.getenv("OPENAI_EXTRACT_MAX_TOKENS"))

    OPENAI_GEN_OPTS = {
        "temperature" : OPENAI_TEMPERATURE,
        "top_p": OPENAI_P,
        "frequency_penalty" : FREQUENCY_PENALTY,
        "presence_penalty" : PRESENCE_PENALTY,
        "max_tokens" : MAX_TOKENS,
        "stream" : True
    }

    OPENAI_EXTRACT_K_OPTS = { #hard coded for testing
        "temperature": OPENAI_TEMPERATURE,
        "top_p": OPENAI_TEMPERATURE,
        "frequency_penalty": OPENAI_EXTRACT_FREQUENCY_PENALTY,
        "presence_penalty": OPENAI_EXTRACT_PRESENCE_PENALTY,
        "max_tokens": OPENAI_EXTRACT_MAX_TOKENS,
        "stream": False
    }

    OPENAI_API_KEY = os.getenv("OPENAI_API_KEY", "hard-coded-test-key")
    OPENAI_EMBEDDING_MODEL = os.getenv("OPENAI_EMBEDDING_MODEL", "text-embedding-3-large")
    OPENAI_MODEL = str(os.getenv("OPENAI_MODEL", "gpt-4o-mini"))


    SQLALCHEMY_DATABASE_URI = (
        f"postgresql://{os.getenv('DB_USER')}:{os.getenv('DB_PASSWORD')}"
        f"@{os.getenv('DB_HOST')}:{os.getenv('DB_PORT')}/{os.getenv('DB_NAME')}"
    )
    SQLALCHEMY_TRACK_MODIFICATIONS = False
<<<<<<< HEAD
=======

    DB_POOL_SIZE = int(os.getenv("DB_POOL_SIZE", 50))
    DB_MAX_OVERFLOW = int(os.getenv("DB_MAX_OVERFLOW", 50))
    DB_POOL_TIMEOUT = int(os.getenv("DB_POOL_TIMEOUT", 30))  # seconds to wait for a free conn
    DB_POOL_RECYCLE = int(os.getenv("DB_POOL_RECYCLE", 1800))  # recycle after 30 min
    DB_POOL_PRE_PING = os.getenv("DB_POOL_PRE_PING", "true").lower() in ("1", "true", "yes", "on")

    SQLALCHEMY_ENGINE_OPTIONS = {
        "pool_size": DB_POOL_SIZE,
        "max_overflow": DB_MAX_OVERFLOW,
        "pool_timeout": DB_POOL_TIMEOUT,
        "pool_recycle": DB_POOL_RECYCLE,
        "pool_pre_ping": DB_POOL_PRE_PING,
    }
    OPENAI_API_KEY = os.getenv("OPENAI_API_KEY", "hard-coded-test-key")
    OPENAI_EMBEDDING_MODEL = os.getenv("OPENAI_EMBEDDING_MODEL", "text-embedding-3-large")
>>>>>>> d2621715

    # One shared size we standardize on for the DB vector column (e.g., 1024)
    UNIFIED_VECTOR_DIM = int(os.getenv("UNIFIED_VECTOR_DIM", 1024))

print("Using DB user:", os.getenv("DB_USER"))<|MERGE_RESOLUTION|>--- conflicted
+++ resolved
@@ -19,11 +19,12 @@
     DEFAULT_K_EVENTS = int(os.getenv("DEFAULT_K_EVENTS", "5"))
     MAX_K_EVENTS = int(os.getenv("MAX_K_EVENTS", "5"))
 
-    DMR_TEMPERATURE = float(os.getenv("DMR_TEMPERATURE", 0.3))
-    DMR_TOP_P = float(os.getenv("DMR_TOP_P", 0.9))
-    DMR_TOP_K = int(os.getenv("DMR_TOP_K", 30))
-    DMR_NUM_PREDICT = int(os.getenv("DMR_NUM_PREDICT", 256))
-    DMR_SEED = int(os.getenv("DMR_SEED", 42))
+    OLLAMA_TEMPERATURE = float(os.getenv("OLLAMA_TEMPERATURE", 0.3))
+    OLLAMA_TOP_P = float(os.getenv("OLLAMA_TOP_P", 0.9))
+    OLLAMA_TOP_K = int(os.getenv("OLLAMA_TOP_K", 30))
+    OLLAMA_NUM_PREDICT = int(os.getenv("OLLAMA_NUM_PREDICT", 256))
+    OLLAMA_SEED = int(os.getenv("OLLAMA_SEED", 42))
+
 
 
     # CLOUD
@@ -67,8 +68,6 @@
         f"@{os.getenv('DB_HOST')}:{os.getenv('DB_PORT')}/{os.getenv('DB_NAME')}"
     )
     SQLALCHEMY_TRACK_MODIFICATIONS = False
-<<<<<<< HEAD
-=======
 
     DB_POOL_SIZE = int(os.getenv("DB_POOL_SIZE", 50))
     DB_MAX_OVERFLOW = int(os.getenv("DB_MAX_OVERFLOW", 50))
@@ -83,9 +82,6 @@
         "pool_recycle": DB_POOL_RECYCLE,
         "pool_pre_ping": DB_POOL_PRE_PING,
     }
-    OPENAI_API_KEY = os.getenv("OPENAI_API_KEY", "hard-coded-test-key")
-    OPENAI_EMBEDDING_MODEL = os.getenv("OPENAI_EMBEDDING_MODEL", "text-embedding-3-large")
->>>>>>> d2621715
 
     # One shared size we standardize on for the DB vector column (e.g., 1024)
     UNIFIED_VECTOR_DIM = int(os.getenv("UNIFIED_VECTOR_DIM", 1024))
