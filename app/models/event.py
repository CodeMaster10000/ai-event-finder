--- conflicted
+++ resolved
@@ -17,7 +17,6 @@
 )
 
 class Event(db.Model):
-<<<<<<< HEAD
     """
     Represents an event in the database.
 
@@ -42,18 +41,9 @@
     description  = db.Column(db.String(DESCRIPTION_MAX_LENGTH), nullable=True)
     embedding    = db.Column(Vector(Config.VECTOR_DIM), nullable=True)
     version      = db.Column(db.Integer, nullable=False, default=1)
-=======
-    """Event with a single unified 1024-dim embedding column for semantic search."""
-    __tablename__ = 'events'
-
-    id          = db.Column(db.Integer, primary_key=True)
-    title       = db.Column(db.String(TITLE_MAX_LENGTH), nullable=False)
-    datetime    = db.Column(db.DateTime, nullable=False, default=datetime.utcnow)
-    description = db.Column(db.String(DESCRIPTION_MAX_LENGTH), nullable=True)
 
     # Unified 1024-d vector for OpenAI and Ollama embeddings
     embedding = db.Column(Vector(Config.UNIFIED_VECTOR_DIM), nullable=False)
->>>>>>> e3b5dc8e
 
     organizer_id = db.Column(db.Integer, db.ForeignKey('user.id'), nullable=False)
     organizer    = db.relationship('User', back_populates='organized_events', lazy='joined')
