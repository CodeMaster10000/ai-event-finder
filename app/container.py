--- conflicted
+++ resolved
@@ -4,11 +4,7 @@
 from app.repositories.user_repository_impl import UserRepositoryImpl
 from app.services.user_service_impl import UserServiceImpl
 
-<<<<<<< HEAD
 
-=======
-# Define a container class using DeclarativeContainer base class
->>>>>>> 115bf952
 class Container(containers.DeclarativeContainer):
     # Automatically wire dependencies into your routes and services modules
     wiring_config = containers.WiringConfiguration(
@@ -29,10 +25,5 @@
 
     # Service provider
     user_service = providers.Singleton(
-<<<<<<< HEAD
         UserServiceImpl, user_repository=user_repository
-=======
-        UserServiceImpl,
-        user_repository=user_repository  # inject the repo into the service
->>>>>>> 115bf952
     )