from dependency_injector import containers, providers
from app.extensions import db
from app.repositories.user_repository import UserRepository
from app.services.user_service_impl import UserServiceImpl

<<<<<<< HEAD
# Define a container class using DeclarativeContainer base class
=======
>>>>>>> 438402eb
class Container(containers.DeclarativeContainer):
    # Automatically wire dependencies into your routes and services modules
    wiring_config = containers.WiringConfiguration(
        packages=["app.routes", "app.services"]
    )

    # Provide a singleton SQLAlchemy session
    db_session = providers.Singleton(lambda: db.session)

    # If you have a UserRepository, you could also do:
    # user_repository = providers.Factory(UserRepository, session=db_session)
    # Repositories
    user_repository = providers.Singleton(
        UserRepository
    )

<<<<<<< HEAD
    # Service provider
    user_service = providers.Factory(
        UserServiceImpl,
        user_repository=user_repository  # inject the repo into the service
=======
    # Services

    # Provide a factory for your UserService implementation
    user_service = providers.Singleton(
        UserServiceImpl
>>>>>>> 438402eb
    )<|MERGE_RESOLUTION|>--- conflicted
+++ resolved
@@ -3,10 +3,7 @@
 from app.repositories.user_repository import UserRepository
 from app.services.user_service_impl import UserServiceImpl
 
-<<<<<<< HEAD
 # Define a container class using DeclarativeContainer base class
-=======
->>>>>>> 438402eb
 class Container(containers.DeclarativeContainer):
     # Automatically wire dependencies into your routes and services modules
     wiring_config = containers.WiringConfiguration(
@@ -23,16 +20,10 @@
         UserRepository
     )
 
-<<<<<<< HEAD
+    # Services
+
     # Service provider
-    user_service = providers.Factory(
+    user_service = providers.Singleton(
         UserServiceImpl,
         user_repository=user_repository  # inject the repo into the service
-=======
-    # Services
-
-    # Provide a factory for your UserService implementation
-    user_service = providers.Singleton(
-        UserServiceImpl
->>>>>>> 438402eb
     )