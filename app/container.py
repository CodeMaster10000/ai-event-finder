--- conflicted
+++ resolved
@@ -1,8 +1,5 @@
 import os
-<<<<<<< HEAD
 
-=======
->>>>>>> 727e95ef
 from dependency_injector import containers, providers
 from openai import OpenAI
 
@@ -13,18 +10,16 @@
 from app.services.embedding_service.local_embedding_service import LocalEmbeddingService
 from app.services.event_service_impl import EventServiceImpl
 from app.services.user_service_impl import UserServiceImpl
-<<<<<<< HEAD
+from app.services.app_service_impl import AppServiceImpl
+from app.services.embedding_service.cloud_embedding_service import CloudEmbeddingService
 from app.services.embedding_service.cloud_embedding_service import CloudEmbeddingService
 from app.services.embedding_service.local_embedding_service import LocalEmbeddingService
 
-=======
-from app.services.app_service_impl import AppServiceImpl
-from app.services.embedding_service.cloud_embedding_service import CloudEmbeddingService
->>>>>>> 727e95ef
 
 class Container(containers.DeclarativeContainer):
     wiring_config = containers.WiringConfiguration(packages=["app.routes", "app.services"])
 
+    # Provide a singleton SQLAlchemy session
     db_session = providers.Singleton(lambda: db.session)
 
     user_repository  = providers.Singleton(UserRepositoryImpl,  session=db_session)
@@ -32,24 +27,6 @@
 
     provider = os.getenv("PROVIDER", "local").lower()
 
-<<<<<<< HEAD
-    # Service provider
-    user_service = providers.Singleton(
-        UserServiceImpl,
-        user_repository=user_repository
-    )
-    # Determine embedding provider before container definition
-    _embedding_provider = os.getenv("EMBEDDING_PROVIDER", "local").lower()
-    if _embedding_provider not in ("local", "cloud"):
-        raise ValueError(f"Unknown EMBEDDING_PROVIDER: {_embedding_provider}")
-
-    if _embedding_provider == "cloud":
-        embedding_service = providers.Singleton(CloudEmbeddingService)
-    else:
-        embedding_service = providers.Singleton(LocalEmbeddingService)
-
-
-=======
     if provider == "cloud":
         openai_client = providers.Singleton(OpenAI, api_key=Config.OPENAI_API_KEY)
         embedding_service = providers.Singleton(
@@ -62,7 +39,6 @@
     user_service = providers.Singleton(UserServiceImpl, user_repository=user_repository)
 
     # Inject embedder so events are embedded on create/update
->>>>>>> 727e95ef
     event_service = providers.Singleton(
         EventServiceImpl,
         event_repository=event_repository,
@@ -72,12 +48,8 @@
 
     # Required by app.routes.app_route (guest list ops)
     app_service = providers.Singleton(
-<<<<<<< HEAD
-        AppServiceImpl, user_repo=user_repository, event_repo=event_repository,
-    )
-=======
         AppServiceImpl,
         user_repo=user_repository,
         event_repo=event_repository,
     )
->>>>>>> 727e95ef
+
