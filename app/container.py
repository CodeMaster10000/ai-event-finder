--- conflicted
+++ resolved
@@ -1,13 +1,10 @@
 from dependency_injector import containers, providers
 from app.extensions import db
-<<<<<<< HEAD
-from app.services.user_service_impl import UserService
-=======
 from app.repositories.user_repository import UserRepository
 
 
 # from app.services.user_service import UserService
->>>>>>> 13a653a4
+from app.services.user_service_impl import UserService
 
 class Container(containers.DeclarativeContainer):
     # Automatically wire dependencies into your routes and services modules
@@ -18,17 +15,14 @@
     # Provide a singleton SQLAlchemy session
     db_session = providers.Singleton(lambda: db.session)
 
-<<<<<<< HEAD
     # If you have a UserRepository, you could also do:
     # user_repository = providers.Factory(UserRepository, session=db_session)
-=======
     # Repositories
     user_repository = providers.Factory(
         UserRepository
     )
 
     # Services
->>>>>>> 13a653a4
 
     # Provide a factory for your UserService implementation
     user_service = providers.Factory(
