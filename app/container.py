from dependency_injector import containers, providers
from app.extensions import db
<<<<<<< HEAD
from app.services.user_service_impl import UserServiceImpl
=======
from app.repositories.user_repository import UserRepository


# from app.services.user_service import UserService
>>>>>>> 78ad9cc1


# Define a container class using DeclarativeContainer base class
class Container(containers.DeclarativeContainer):
    wiring_config = containers.WiringConfiguration(packages=["app.routes", "app.services"])

    db_session = providers.Singleton(lambda: db.session)

    # Repositories
    user_repository = providers.Factory(
        UserRepository
    )

    # Services

    # Define a factory for the UserService
    user_service = providers.Factory(
        # UserService
    )<|MERGE_RESOLUTION|>--- conflicted
+++ resolved
@@ -1,13 +1,9 @@
 from dependency_injector import containers, providers
 from app.extensions import db
-<<<<<<< HEAD
-from app.services.user_service_impl import UserServiceImpl
-=======
 from app.repositories.user_repository import UserRepository
 
 
 # from app.services.user_service import UserService
->>>>>>> 78ad9cc1
 
 
 # Define a container class using DeclarativeContainer base class
