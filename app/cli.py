--- conflicted
+++ resolved
@@ -1,9 +1,7 @@
-import asyncio
 import csv
 import os
 from datetime import datetime
 from itertools import cycle
-
 from flask import current_app
 from flask.cli import AppGroup
 from sqlalchemy.exc import IntegrityError
@@ -21,6 +19,7 @@
     EventSaveException,
     EventDeleteException,
     UserDeleteException,
+    EmbeddingServiceException,
     InvalidDateFormatException,
 )
 from app.extensions import db
@@ -98,11 +97,7 @@
         svc = get_event_service()
 
         for row_index, csv_row in enumerate(csv_rows, start=1):
-<<<<<<< HEAD
-            title = (csv_row.get("name" or "title") or "").strip()
-=======
             title = (csv_row.get("name" or "title") or "").strip().replace("/","-")
->>>>>>> facde249
             description = (csv_row.get("description") or "").strip()
             location = (csv_row.get("location") or "").strip()
             category = (csv_row.get("category") or "").strip()
