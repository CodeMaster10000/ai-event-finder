import secrets
from datetime import timedelta
from flask_cors import CORS
from flask import Flask
from flask_cors import CORS
from flask_migrate import Migrate
from flask_migrate import upgrade as flask_migrate_upgrade
from flask_restx import Api

from app.util.model_util import warmup_local_models
from app.configuration.config import Config
from app.configuration.logging_config import configure_logging
from app.container import Container
from app.error_handler.auth_exception_handlers import register_auth_error_handlers
from app.error_handler.global_error_handler import register_error_handlers
from app.extensions import db, jwt
from app.models.user import User  # Importing all the necessary models (Users, Events, etc.)
from app.routes.app_route import app_ns
from app.routes.event_route import event_ns
from app.routes.login_route import auth_ns
from app.routes.user_route import user_ns
from app.services import user_service
from app.services import user_service_impl

from app.cli import seed_cli

migrate = Migrate()

# Function to set up REST API and Swagger API
def create_api(app: Flask):
    authorizations = {
        "BearerAuth": {
            "type": "apiKey",
            "in": "header",
            "name": "Authorization",
            "description": "Paste your JWT token here. Format: Bearer <token>"
        }
    }

    api = Api(
        app,
        title="Event Finder API",
        version="1.0",
        description="REST API",
        doc="/swagger/",  # optional: where Swagger UI lives
        authorizations=authorizations
    )
    api.add_namespace(user_ns, path="/users")
    api.add_namespace(event_ns, path="/events")
    api.add_namespace(auth_ns, path="/auth")
    api.add_namespace(app_ns, path="/app")

# Main app factory function for Flask to create the app instance
def create_app(test_config: dict | None = None):
    app = Flask(__name__)
    app.config.from_object(Config)
<<<<<<< HEAD

    CORS(app, resources={
        r"/*": {
            "origins": ["http://localhost:8080"],
            "methods": ["GET", "POST", "PUT", "PATCH", "DELETE", "OPTIONS"],
            "allow_headers": ["Content-Type", "Authorization"],
            "expose_headers": ["Content-Type", "Authorization"],
            "supports_credentials": False
        }
    })

=======
>>>>>>> dc3739c9
    app.config["PROPAGATE_EXCEPTIONS"] = True
    CORS(app, resources={
        r"/*": {
            "origins": ["http://localhost:8080"],
            "methods": ["GET", "POST", "PUT", "PATCH", "DELETE", "OPTIONS"],
            "allow_headers": ["Content-Type", "Authorization"],
            "expose_headers": ["Content-Type", "Authorization"],
            "supports_credentials": False
        }
    })
    app.config['SECRET_KEY'] = secrets.token_hex(32)
    app.config['JWT_SECRET_KEY'] = secrets.token_urlsafe(64)
    app.config['JWT_ACCESS_TOKEN_EXPIRES'] = timedelta(hours=1)

    # Initialize extensions
    db.init_app(app)
    jwt.init_app(app)
    migrate.init_app(app, db)

    app.cli.add_command(seed_cli)

    if test_config and test_config.get("TESTING", True):
        app.config.update(test_config)
    else:
        with app.app_context():
            try:
                flask_migrate_upgrade()
                print("Database upgraded successfully.")
            except Exception as e:
                print(f"Error during database upgrade: {e}")

    # Dependency injection
    container = Container()
    container.init_resources()
    container.wire(modules=[
        "app.routes.user_route", "app.routes.app_route",
        "app.routes.event_route",
    ])
    app.di = container
    create_api(app)
    # Configure logging and activate error listener
    register_auth_error_handlers(app)
    configure_logging()
    register_error_handlers(app)
    warmup_local_models(container)
    @app.teardown_appcontext
    def shutdown_session(exc=None):
        # CRITICAL: returns the scoped session/connection to the pool
        db.session.remove()


    return app<|MERGE_RESOLUTION|>--- conflicted
+++ resolved
@@ -1,6 +1,6 @@
 import secrets
 from datetime import timedelta
-from flask_cors import CORS
+
 from flask import Flask
 from flask_cors import CORS
 from flask_migrate import Migrate
@@ -54,20 +54,6 @@
 def create_app(test_config: dict | None = None):
     app = Flask(__name__)
     app.config.from_object(Config)
-<<<<<<< HEAD
-
-    CORS(app, resources={
-        r"/*": {
-            "origins": ["http://localhost:8080"],
-            "methods": ["GET", "POST", "PUT", "PATCH", "DELETE", "OPTIONS"],
-            "allow_headers": ["Content-Type", "Authorization"],
-            "expose_headers": ["Content-Type", "Authorization"],
-            "supports_credentials": False
-        }
-    })
-
-=======
->>>>>>> dc3739c9
     app.config["PROPAGATE_EXCEPTIONS"] = True
     CORS(app, resources={
         r"/*": {
