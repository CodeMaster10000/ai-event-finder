import os
import secrets
from datetime import timedelta
from flask_cors import CORS
from flask import Flask
from flask_migrate import Migrate
from flask_migrate import upgrade as flask_migrate_upgrade
from flask_restx import Api
from importlib import resources


from app.util.model_util import warmup_local_models
from app.configuration.config import Config
from app.configuration.logging_config import configure_logging
from app.container import Container
from app.error_handler.auth_exception_handlers import register_auth_error_handlers
from app.error_handler.global_error_handler import register_error_handlers
from app.extensions import db, jwt
from app.models.user import User  # keep imports so autogenerate sees models
from app.routes.app_route import app_ns
from app.routes.event_route import event_ns
from app.routes.login_route import auth_ns
from app.routes.user_route import user_ns
from app.cli import seed_cli


PROJECT_ROOT = resources.files("app").parent
MIGRATIONS_DIR = (PROJECT_ROOT / "migrations").as_posix()

migrate = Migrate(directory=MIGRATIONS_DIR)


def create_api(app: Flask):
    api = Api(
        app,
        title="Event Finder API",
        version="1.0",
        description="REST API",
        doc="/swagger/",
        authorizations={
            "BearerAuth": {
                "type": "apiKey",
                "in": "header",
                "name": "Authorization",
                "description": "Paste JWT: Bearer <token>",
            }
        },
    )
    api.add_namespace(user_ns, path="/users")
    api.add_namespace(event_ns, path="/events")
    api.add_namespace(auth_ns, path="/auth")
    api.add_namespace(app_ns, path="/app")


def create_app(test_config: dict | None = None):
    app = Flask(__name__)
    app.config.from_object(Config)
<<<<<<< HEAD
    if test_config:
        app.config.update(test_config)

    app.config["PROPAGATE_EXCEPTIONS"] = True
    app.config["SECRET_KEY"] = os.getenv("SECRET_KEY", secrets.token_hex(32))
    app.config["JWT_SECRET_KEY"] = os.getenv("JWT_SECRET_KEY", secrets.token_urlsafe(64))
    app.config["JWT_ACCESS_TOKEN_EXPIRES"] = timedelta(hours=1)

=======
    app.config["PROPAGATE_EXCEPTIONS"] = True
    CORS(app, resources={
        r"/*": {
            "origins": ["http://localhost:8080"],
            "methods": ["GET", "POST", "PUT", "PATCH", "DELETE", "OPTIONS"],
            "allow_headers": ["Content-Type", "Authorization"],
            "expose_headers": ["Content-Type", "Authorization"],
            "supports_credentials": False
        }
    })
    app.config['SECRET_KEY'] = secrets.token_hex(32)
    app.config['JWT_SECRET_KEY'] = secrets.token_urlsafe(64)
    app.config['JWT_ACCESS_TOKEN_EXPIRES'] = timedelta(hours=1)

    # Initialize extensions
>>>>>>> 7e2fe5f9
    db.init_app(app)
    jwt.init_app(app)
    migrate.init_app(app, db)
    app.cli.add_command(seed_cli)

    # sleek auto-upgrade
    with app.app_context():
        flask_migrate_upgrade()
        env_type = "Test" if test_config and test_config.get("TESTING") else "Production"
        print(f"{env_type} database upgraded successfully.")

    container = Container()
    container.init_resources()
    container.wire(modules=[
        "app.routes.user_route",
        "app.routes.app_route",
        "app.routes.event_route",
    ])
    app.di = container
    create_api(app)
    register_auth_error_handlers(app)
    configure_logging()
    register_error_handlers(app)
    warmup_local_models(container)
    @app.teardown_appcontext
    def shutdown_session(exc=None):
        # CRITICAL: returns the scoped session/connection to the pool
        db.session.remove()

    return app<|MERGE_RESOLUTION|>--- conflicted
+++ resolved
@@ -21,6 +21,9 @@
 from app.routes.event_route import event_ns
 from app.routes.login_route import auth_ns
 from app.routes.user_route import user_ns
+from app.services import user_service
+from app.services import user_service_impl
+
 from app.cli import seed_cli
 
 
@@ -31,20 +34,22 @@
 
 
 def create_api(app: Flask):
+    authorizations = {
+        "BearerAuth": {
+            "type": "apiKey",
+            "in": "header",
+            "name": "Authorization",
+            "description": "Paste your JWT token here. Format: Bearer <token>"
+        }
+    }
+
     api = Api(
         app,
         title="Event Finder API",
         version="1.0",
         description="REST API",
-        doc="/swagger/",
-        authorizations={
-            "BearerAuth": {
-                "type": "apiKey",
-                "in": "header",
-                "name": "Authorization",
-                "description": "Paste JWT: Bearer <token>",
-            }
-        },
+        doc="/swagger/",  # optional: where Swagger UI lives
+        authorizations=authorizations
     )
     api.add_namespace(user_ns, path="/users")
     api.add_namespace(event_ns, path="/events")
@@ -55,16 +60,9 @@
 def create_app(test_config: dict | None = None):
     app = Flask(__name__)
     app.config.from_object(Config)
-<<<<<<< HEAD
     if test_config:
         app.config.update(test_config)
 
-    app.config["PROPAGATE_EXCEPTIONS"] = True
-    app.config["SECRET_KEY"] = os.getenv("SECRET_KEY", secrets.token_hex(32))
-    app.config["JWT_SECRET_KEY"] = os.getenv("JWT_SECRET_KEY", secrets.token_urlsafe(64))
-    app.config["JWT_ACCESS_TOKEN_EXPIRES"] = timedelta(hours=1)
-
-=======
     app.config["PROPAGATE_EXCEPTIONS"] = True
     CORS(app, resources={
         r"/*": {
@@ -80,7 +78,10 @@
     app.config['JWT_ACCESS_TOKEN_EXPIRES'] = timedelta(hours=1)
 
     # Initialize extensions
->>>>>>> 7e2fe5f9
+    app.config["SECRET_KEY"] = os.getenv("SECRET_KEY", secrets.token_hex(32))
+    app.config["JWT_SECRET_KEY"] = os.getenv("JWT_SECRET_KEY", secrets.token_urlsafe(64))
+    app.config["JWT_ACCESS_TOKEN_EXPIRES"] = timedelta(hours=1)
+
     db.init_app(app)
     jwt.init_app(app)
     migrate.init_app(app, db)
@@ -101,6 +102,7 @@
     ])
     app.di = container
     create_api(app)
+    # Configure logging and activate error listener
     register_auth_error_handlers(app)
     configure_logging()
     register_error_handlers(app)
@@ -110,4 +112,5 @@
         # CRITICAL: returns the scoped session/connection to the pool
         db.session.remove()
 
+
     return app