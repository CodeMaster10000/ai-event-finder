[pytest]
<<<<<<< HEAD
pythonpath = .
addopts = -p no:pytest_flask
=======
addopts = -p no:pytest_flask
testpaths = tests
python_paths = .
>>>>>>> 5d6d9f54
<|MERGE_RESOLUTION|>--- conflicted
+++ resolved
@@ -1,9 +1,5 @@
 [pytest]
-<<<<<<< HEAD
 pythonpath = .
 addopts = -p no:pytest_flask
-=======
-addopts = -p no:pytest_flask
 testpaths = tests
-python_paths = .
->>>>>>> 5d6d9f54
+python_paths = .